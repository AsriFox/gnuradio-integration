--- conflicted
+++ resolved
@@ -156,7 +156,6 @@
                     "when": "(resourceScheme == file && resourceExtname == .xml) || (gnuradio-integration.moduleFound && gnuradio-integration.xmlFound)"
                 }
             ],
-<<<<<<< HEAD
             "editor/title": [
                 {
                     "command": "gnuradio-integration.editInGnuradioCompanion",
@@ -171,7 +170,8 @@
                 {
                     "command": "gnuradio-integration.runFlowgraph",
                     "when": "resourceScheme == file && resourceExtname == .grc"
-=======
+                }
+            ],
             "view/title": [
                 {
                     "command": "gnuradio-integration.refreshView",
@@ -196,7 +196,6 @@
                 {
                     "command": "gnuradio-integration.removeBlock",
                     "when": "view == gnuradioModule && viewItem == block"
->>>>>>> 7c8f9598
                 }
             ]
         },
