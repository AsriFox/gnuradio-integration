'use strict';

import * as vscode from 'vscode';
import { dirname, extname, basename, resolve, join } from 'path';
import { existsSync } from 'fs';
import { PythonShell } from 'python-shell';
import * as modtool from './modtool';

export class GNURadioController implements vscode.TreeDataProvider<vscode.TreeItem> {
    private context: vscode.ExtensionContext;
    private _outputChannel: vscode.OutputChannel;
    private cwd?: string;
    private moduleName?: string;
    public readonly extId: string;

    constructor(context: vscode.ExtensionContext) {
        this.context = context;
        this._outputChannel = vscode.window.createOutputChannel(context.extension.packageJSON.displayName);
        this.extId = context.extension.packageJSON.name;
    }

    /**
     * Set the current working directory and detect the module.
     */
    public async setCwd(cwd?: string) {
        this.cwd = cwd;
        this.moduleName = undefined;
        let moduleFound = false;
<<<<<<< HEAD
        const info = await this.getModuleInfo(true);
=======
        const info = await this.getModuleInfo();
>>>>>>> 7c8f9598
        if (info) {
            moduleFound = true;
            this.moduleName = info['modname'];
            // TODO: base_dir !== this.cwd
            if (vscode.workspace.getConfiguration(this.extId).get('modtool.checkXml') === true) {
                this.checkXml();
            }
        }
        vscode.commands.executeCommand('setContext', `${this.extId}.moduleFound`, moduleFound);
    }

    /**
     * Check for old XML block definitions in the OOT module.
     * 
     * If any are found, asks if the user wants to update them to YAML.
     */
    public async checkXml() {
        const xmlFoundContextKey = `${this.extId}.xmlFound`;
        if (!this.cwd) {
            vscode.commands.executeCommand('setContext', xmlFoundContextKey, false);
            return;
        }
        const xmlBlocks = modtool.getXmlBlocks(this.cwd!, this.moduleName!);
        vscode.commands.executeCommand('setContext', xmlFoundContextKey, xmlBlocks.length > 0);
        if (xmlBlocks.length > 0) {
            const yes = vscode.l10n.t("Yes"), no = vscode.l10n.t("No"), dontShowAgain = vscode.l10n.t("Don't Show Again");
            let updateAll = await vscode.window.showInformationMessage('XML block definitions found. Update them to YAML?', yes, no, dontShowAgain);
            if (updateAll === 'Yes') {
                this.execModtool('update', '--complete');
                vscode.commands.executeCommand('setContext', xmlFoundContextKey, false);
                updateAll = await vscode.window.showInformationMessage('Block definitions written to "grc/".', dontShowAgain);
            }
            if (updateAll === dontShowAgain) {
                vscode.workspace.getConfiguration(this.extId).update('checkXml', false, vscode.ConfigurationTarget.Global);
            }
        }
    }

    private grc() {
        return vscode.workspace.getConfiguration(this.extId)
            .get<string>('companion.cmd') ?? 'gnuradio-companion';
    }

    private grcc() {
        return vscode.workspace.getConfiguration(this.extId)
            .get<string>('compiler.cmd') ?? 'grcc';
    }

    private print(value: string) {
        this._outputChannel.appendLine(value);
    }

    private exec(cmd: string, cwd?: string) {
        vscode.tasks.executeTask(new vscode.Task(
            { type: 'shell' },
            vscode.TaskScope.Workspace,
            'shell',
            'grc',
            new vscode.ShellExecution(cmd, { cwd: cwd ?? this.cwd })
        ));
    }

    private async execOnFile(cmd: string, fileUri?: vscode.Uri, fileExtension?: string | undefined) {
        try {
            if (!fileUri) {
                fileUri = vscode.window.activeTextEditor?.document.uri;
                // TODO: file picker?
                if (!fileUri) {
                    throw Error("File required");
                }
            }
            let stat = await vscode.workspace.fs.stat(fileUri);
            switch (stat.type) {
                case vscode.FileType.File:
                    break;
                case vscode.FileType.Directory:
                    throw Error("File required, but folder was provided");
                case vscode.FileType.SymbolicLink:
                    throw Error("File required, but symlink was provided");
                default:
                    throw Error("File required, but something else was provided");
            }
            let path = fileUri.fsPath;
            if (fileExtension && extname(path) !== fileExtension) {
                throw Error(`Expected file extension "${fileExtension}", but found "${extname(path)}"`);
            }
            this.exec(`${cmd} "${path}"`, dirname(path));
        } catch (err) {
            if (err instanceof Error) {
                vscode.window.showErrorMessage(err.message);
            }
        }
    }

    private async execModtool(command: 'add' | 'bind' | 'disable' | 'info' | 'makeyaml' | 'rename' | 'rm' | 'update', ...args: string[]): Promise<string[]> {
        this.print(`[Running] gr_modtool ${command} ${args.join(' ')}`);
        const output: string[] = await PythonShell.run(`${command}.py`, {
            scriptPath: resolve(this.context.extensionPath, 'src', 'modtool'),
            mode: 'text', encoding: 'utf8',
            stderrParser: data => this.print(data),
            cwd: this.cwd, args,
        });
        for (const line of output) {
            this.print(line);
        }
        this.print('');
        return output;
    }

    /** 
     * Open GNURadio Companion application.
     * 
     * This command runs `gnuradio-companion` in the shell.
     */
    public async openGnuradioCompanion() {
        this.exec(`"${this.grc()}"`);
    }

    /** 
     * Edit the file in GNURadio Companion application.
     * 
     * This command runs `gnuradio-companion %f` in the shell, opening the selected file `%f`.
     */
    public async editInGnuradioCompanion(fileUri?: vscode.Uri) {
        await this.execOnFile(`"${this.grc()}"`, fileUri, '.grc');
    }

    /**
     * Compile the GRC flowgraph file.
     * 
     * This command runs `grcc %f` in the shell, producing a Python executable in the same folder as the selected file `%f`.
     */
    public async compileFlowgraph(fileUri?: vscode.Uri) {
        await this.execOnFile(`"${this.grcc()}"`, fileUri, '.grc');
    }

    /**
     * Run the GRC flowgraph file.
     * 
     * This command runs `grcc -r %f` in the shell, producing a Python executable in the same folder as the selected file `%f` and running it.
     */
    public async runFlowgraph(fileUri?: vscode.Uri) {
        await this.execOnFile(`"${this.grcc()}" -r`, fileUri, '.grc');
    }

    /**
     * Create a new OOT module project.
     * 
     * This command runs `gr_modtool newmod %name` in the shell, creating a new CMake project and opening the created folder. 
     */
    public async createModule() {
        try {
            const { newmodName, parentDir } = await modtool.createModule();
            const newmodPath = resolve(parentDir, `gr-${newmodName}`);
            if (existsSync(newmodPath)) {
                throw Error('Directory already exists');
            }
            this.print(`[Running] gr_modtool newmod ${newmodName}`);
            const output: string[] = await PythonShell.run('newmod.py', {
                scriptPath: resolve(this.context.extensionPath, 'src', 'modtool'),
                mode: 'text', encoding: 'utf8',
                stderrParser: data => this.print(data),
                cwd: parentDir,
                args: [newmodName],
            });
            for (const line of output) {
                this.print(line);
            }
            this.print('');
            if (await vscode.window.showInformationMessage(`New GNURadio module "${newmodName}" created in ${newmodPath}.`, 'Open Directory') === 'Open Directory') {
                vscode.commands.executeCommand('vscode.openFolder', vscode.Uri.file(newmodPath));
            }
        } catch (err) {
            if (err instanceof Error) {
                vscode.window.showErrorMessage(err.message);
            }
        }
    }

    /**
     * Query information about the OOT module.
     * 
     * This command runs `gr_modtool info` in the shell and returns a JSON map.
     */
    public async getModuleInfo(json: boolean = false) {
        try {
            if (!this.cwd) {
                throw Error("No module detected in the open workspace");
            }
            const moduleInfoStr = (json
                ? await this.execModtool('info', '--python-readable')
                : await this.execModtool('info'))
                .map(line => line.trim()).join('\n');
            if (json) {
                return JSON.parse(moduleInfoStr.replace(/\'/g, '"'));
            }
            await vscode.window.showInformationMessage(
                'GNURadio Module Info', {
                modal: true,
                detail: moduleInfoStr,
            });
        } catch (err) {
            if (err instanceof Error) {
                vscode.window.showErrorMessage(err.message);
            }
        }
    }

    /**
     * Create a new block in the OOT module.
     * 
     * This command runs `gr_modtool add` in the shell, creating source files and including them into CMakeLists.
     * 
     * TODO: Create an HTML form instead of a multi-step input box
     */
    public async createBlock() {
        try {
            const existingBlocks = modtool.getAllBlocks(this.cwd!, this.moduleName!);
            const state = await modtool.createBlock(this.context, existingBlocks);
            if (!state) {
                return;
            }
            let args = [
                state.name!,
                '--block-type',
                state.blockType!.label,
                '--lang',
                state.language!.description!,
            ];
            if (state.copyright) {
                args.push('--copyright', state.copyright);
            }
            if (state.addCppTest) {
                args.push('--add-cpp-qa');
            }
            if (state.addPythonTest) {
                args.push('--add-python-qa');
            }
            this.execModtool('add', ...args);
            const blockPath = state.language!.description === 'python'
                ? resolve(this.cwd!, 'python', this.moduleName!, `${state.name}.py`)
                : resolve(this.cwd!, 'include', 'gnuradio', this.moduleName!, `${state.name}.h`);
            vscode.commands.executeCommand('vscode.open', vscode.Uri.file(blockPath));
        } catch (err) {
            if (err instanceof Error) {
                vscode.window.showErrorMessage(err.message);
            }
        }
    }

    /**
     * Create Python bindings for the block.
     * 
     * This command runs `gr_modtool bind %f` in the shell, generating pybind11 code based on the block's C++ header.
     */
    public async createPythonBindings(block?: vscode.Uri | vscode.TreeItem) {
        try {
            let blockName: string | undefined;
<<<<<<< HEAD
            let blockBindPath = join('python', this.moduleName!, 'bindings');
            if (!fileUri) {
                const existingBlocks = modtool.getCppBlocks(this.cwd!, this.moduleName!);
                blockName = vscode.window.activeTextEditor?.document.fileName;
                if (blockName) {
                    blockName = modtool.mapCppBlocks(blockName);
                    if (!existingBlocks.includes(blockName)) {
                        blockName = undefined;
                    }
                }
                blockName = await modtool.quickPickWithRegex(
                    existingBlocks, {
=======
            if (block instanceof vscode.TreeItem) {
                blockName = typeof block.label === 'object'
                    ? block.label.label
                    : block.label;
            } else if (block instanceof vscode.Uri) {
                if (!modtool.filterCppBlocks(block.fsPath)) {
                    throw Error(`Invalid file type: expected a header (.h), found ${basename(block.fsPath)}`);
                }
                blockName = modtool.mapCppBlocks(block.fsPath);
            } else {
                const headers = modtool.getCppBlocks(this.cwd!, this.moduleName!);
                blockName = await vscode.window.showQuickPick(headers, {
>>>>>>> 7c8f9598
                    title: 'GNURadio: Python Bindings',
                    placeholder: 'Enter block name or regular expression...',
                    value: blockName,
                });
<<<<<<< HEAD
                if (existingBlocks.includes(blockName)) {
                    blockBindPath = join(blockBindPath, `${blockName}_python.cc`);
                }
                // TODO: list all affected blocks?
            } else if (!modtool.filterCppBlocks(fileUri.fsPath)) {
                throw Error(`Invalid file type: expected a header (.h), found ${basename(fileUri.fsPath)}`);
            } else {
                blockName = modtool.mapCppBlocks(fileUri.fsPath);
            }
            if (!blockName) {
                throw Error('No block name provided');
=======
                if (!blockName) {
                    return;
                }
>>>>>>> 7c8f9598
            }
            await this.execModtool('bind', blockName);
            // TODO: check for failed conversions
            vscode.window.showInformationMessage(`Python bindings written to "${blockBindPath}"`);
        } catch (err) {
            if (err instanceof Error) {
                vscode.window.showErrorMessage(err.message);
            }
        }
    }

    /**
     * Disable the block.
     * 
     * This command runs `gr_modtool disable %f`, commenting out all related lines in CMakeLists.
     * 
     * TODO: `gr_modtool disable` does not work correctly.
     */
    public async disableBlock(block?: vscode.TreeItem) {
        try {
<<<<<<< HEAD
            let successMessage = 'Matching blocks were disabled';
=======
            let blockName = block?.label;
>>>>>>> 7c8f9598
            if (!blockName) {
                const existingBlocks = modtool.getAllBlocks(this.cwd!, this.moduleName!);
                blockName = vscode.window.activeTextEditor?.document.fileName;
                if (blockName) {
                    blockName = modtool.filteredMapBlockFile(blockName, this.moduleName!);
                }
                blockName = await modtool.quickPickWithRegex(
                    Array.from(existingBlocks), {
                    title: 'GNURadio: Disable Blocks',
                    placeholder: 'Enter block name or regular expression...',
                    value: blockName,
                });
<<<<<<< HEAD
                if (existingBlocks.has(blockName)) {
                    successMessage = `Block "${blockName}" was disabled`;
                }
=======
                if (!blockName) {
                    return;
                }
            } else if (typeof blockName === 'object') {
                blockName = blockName.label;
>>>>>>> 7c8f9598
            }
            const confirm = await vscode.window.showWarningMessage(
                `Are you sure you want to disable "${blockName}"?`,
                { modal: true },
                'Yes');
            if (confirm === 'Yes') {
                await this.execModtool('disable', blockName);
                vscode.window.showInformationMessage(successMessage);
            }
        } catch (err) {
            if (err instanceof Error) {
                vscode.window.showErrorMessage(err.message);
            }
        }
    }

    /**
     * Remove the block from the OOT module.
     * 
     * This command runs `gr_modtool rm %f`, removing all related files and changing CMakeLists.
     */
    public async removeBlock(block?: vscode.TreeItem) {
        try {
<<<<<<< HEAD
            let successMessage = 'Matching blocks were removed';
=======
            let blockName = block?.label;
>>>>>>> 7c8f9598
            if (!blockName) {
                const existingBlocks = modtool.getAllBlocks(this.cwd!, this.moduleName!);
                blockName = vscode.window.activeTextEditor?.document.fileName;
                if (blockName) {
                    blockName = modtool.filteredMapBlockFile(blockName, this.moduleName!);
                }
                blockName = await modtool.quickPickWithRegex(
                    Array.from(existingBlocks), {
                    title: 'GNURadio: Remove Blocks',
                    placeholder: 'Enter block name or regular expression...',
                    value: blockName,
                });
<<<<<<< HEAD
                if (existingBlocks.has(blockName)) {
                    successMessage = `Block "${blockName}" was removed`;
                }
=======
                if (!blockName) {
                    return;
                }
            } else if (typeof blockName === 'object') {
                blockName = blockName.label;
>>>>>>> 7c8f9598
            }
            // TODO: handle regex separately
            let blockFiles = (await modtool.getBlockFilesTree(blockName, vscode.Uri.file(this.cwd!), this.moduleName!))
                .map(item => item.resourceUri!.fsPath.slice(this.cwd!.length + 1));
            blockFiles.unshift('The following files will be deleted:');
            const confirm = await vscode.window.showWarningMessage(
                `Are you sure you want to remove "${blockName}"?`,
                { detail: blockFiles.join('\n- '), modal: true },
                'Yes');
            if (confirm === 'Yes') {
                await this.execModtool('rm', blockName);
                vscode.window.showInformationMessage(successMessage);
            }
        } catch (err) {
            if (err instanceof Error) {
                vscode.window.showErrorMessage(err.message);
            }
        }
    }

    /**
     * Change the block's name.
     * 
     * This command runs `gr_modtool rename %f`, renaming all related files and changing CMakeLists.
     */
    public async renameBlock(block?: vscode.TreeItem) {
        try {
            const existingBlocks = modtool.getAllBlocks(this.cwd!, this.moduleName!);
            let blockName = block?.label;
            if (!blockName) {
<<<<<<< HEAD
                const blocks = Array.from(modtool.getAllBlocks(this.cwd!, this.moduleName!));
                blockName = vscode.window.activeTextEditor?.document.fileName;
                if (blockName) {
                    blockName = modtool.filteredMapBlockFile(blockName, this.moduleName!);
                }
                blockName = await modtool.quickPick(
                    blocks, {
=======
                blockName = await vscode.window.showQuickPick(Array.from(existingBlocks), {
>>>>>>> 7c8f9598
                    title: 'GNURadio: Rename Block',
                    placeholder: 'Enter block name...',
                    value: blockName,
                });
                if (!blockName) {
                    return;
                }
            } else if (typeof blockName === 'object') {
                blockName = blockName.label;
            }
            const newBlockName = await vscode.window.showInputBox({
                title: `GNURadio: Rename "${blockName}"`,
                placeHolder: 'Enter new block name...',
                validateInput: modtool.validateBlockName(existingBlocks),
            });
            if (!newBlockName) {
                throw Error('No valid name provided');
            }
<<<<<<< HEAD
            // TODO: show files to be renamed?
            this.execModtool('rename', blockName);
            vscode.window.showInformationMessage(`Block "${blockName}" was renamed to "${newBlockName}"`);
=======
            let blockFiles = (await modtool.getBlockFilesTree(blockName, vscode.Uri.file(this.cwd!), this.moduleName!))
                .map(item => item.resourceUri!.fsPath.slice(this.cwd!.length + 1));
            blockFiles.unshift('The following files will be renamed:');
            const confirm = await vscode.window.showWarningMessage(
                `Are you sure you want to rename "${blockName}" to "${newBlockName}"?`,
                { detail: blockFiles.join('\n- '), modal: true },
                'Yes');
            if (confirm === 'Yes') {
                await this.exec(`"${this.modtool()}" rename ${blockName} ${newBlockName}`);
                return vscode.window.showInformationMessage(`Block "${blockName}" was renamed to "${newBlockName}"`);
            }
>>>>>>> 7c8f9598
        } catch (err) {
            if (err instanceof Error) {
                vscode.window.showErrorMessage(err.message);
            }
        }
    }

    /**
     * Convert old XML block definitions to YAML.
     * 
     * This command runs `gr_modtool update %f`, generating a new YAML definition and deleting the old XML.
     */
    public async convertXmlToYaml(fileUri?: vscode.Uri) {
        try {
            let blockName: string | undefined;
            if (!fileUri) {
                const xmlBlocks = modtool.getXmlBlocks(this.cwd!, this.moduleName!);
                if (xmlBlocks.length === 0) {
                    return vscode.window.showInformationMessage('No XML found, no need to update!');
                }
                blockName = vscode.window.activeTextEditor?.document.fileName;
                if (blockName) {
                    blockName = modtool.mapGrcBlocks(this.moduleName!, '.xml')(blockName);
                    if (!xmlBlocks.includes(blockName)) {
                        blockName = undefined;
                    }
                }
                blockName = await modtool.quickPick(
                    xmlBlocks, {
                    title: 'GNURadio: Convert XML to YAML',
                    placeholder: 'Enter block name...',
                    value: blockName,
                });
            } else if (!modtool.filterXmlBlocks(fileUri.fsPath)) {
                throw Error(`Invalid file type: expected XML, found ${extname(fileUri.fsPath)}`);
            } else {
                blockName = modtool.mapGrcBlocks('.xml')(fileUri.fsPath);
            }
            if (!blockName) {
                const updateAll = await vscode.window.showWarningMessage('No block name provided! Update all definitions?', 'Yes', 'No');
                if (updateAll === 'Yes') {
                    this.execModtool('update', '--complete');
                    vscode.window.showInformationMessage(`Block definitions written to "grc/"`);
                }
                return;
            }
            this.execModtool('update', blockName);
            vscode.window.showInformationMessage(`Block definition written to "grc/${this.moduleName!}_${blockName}.block.yml"`);
        } catch (err) {
            if (err instanceof Error) {
                vscode.window.showErrorMessage(err.message);
            }
        }
    }

    /**
     * Make YAML definition the block implementation.
     * 
     * This command runs `gr_modtool makeyaml %f`, generating a YAML definition based on the block's implementation.
     * 
     * TODO: `gr_modtool makeyaml` does not work correctly.
     */
    public async makeYamlFromImpl(fileUri?: vscode.Uri) {
        try {
            let blockName: string | undefined;
            let blockYamlPath = 'grc';
            if (!fileUri) {
                const cppBlocks = modtool.getCppBlockImpl(this.cwd!);
                if (cppBlocks.length === 0) {
                    return vscode.window.showInformationMessage('No C++ blocks found');
                }
                blockName = vscode.window.activeTextEditor?.document.fileName;
                if (blockName) {
                    blockName = modtool.mapCppBlockImpl(blockName);
                    if (!cppBlocks.includes(blockName)) {
                        blockName = undefined;
                    }
                }
                blockName = await modtool.quickPickWithRegex(
                    cppBlocks, {
                    title: 'GNURadio: Make YAML from implementation',
                    placeholder: 'Enter block name or regular expression...',
                    value: blockName,
                });
                if (cppBlocks.includes(blockName)) {
                    blockYamlPath = join('grc', `${this.moduleName!}_${blockName}.block.yml`);
                }
            } else if (!modtool.filterCppBlockImpl(fileUri.fsPath)) {
                throw Error(`Invalid file type: expected C++ source, found ${basename(fileUri.fsPath)}`);
            } else {
                blockName = modtool.mapCppBlockImpl(fileUri.fsPath);
            }
            if (!blockName) {
                throw Error('No block name provided');
            }
            await this.execModtool('makeyaml', blockName);
            vscode.window.showInformationMessage(`Block definition written to "${blockYamlPath}"`);
        } catch (err) {
            if (err instanceof Error) {
                vscode.window.showErrorMessage(err.message);
            }
        }
    }

    public async getTreeItem(element: vscode.TreeItem) {
        return element;
    }

    public async getChildren(element?: vscode.TreeItem) {
        if (!this.cwd) {
            return [];
        }
        if (!this.moduleName) {
            await this.setCwd(this.cwd);
        }
        if (!this.moduleName) {
            vscode.window.showInformationMessage('No GNURadio Module detected in the workspace');
            return [];
        }
        if (element) {
            if (!element.label) {
                element.collapsibleState = vscode.TreeItemCollapsibleState.None;
                return [];
            }
            const baseUri = vscode.Uri.file(this.cwd);
            return await modtool.getBlockFilesTree(element.label.toString(), baseUri, this.moduleName);
        } else {
            return Array.from(modtool.getAllBlocks(this.cwd, this.moduleName))
                .map((name) => {
                    let item = new vscode.TreeItem(name, vscode.TreeItemCollapsibleState.Collapsed);
                    item.contextValue = 'block';
                    return item;
                });
        }
    }

    private _onDidChangeTreeData = new vscode.EventEmitter<vscode.TreeItem | undefined | null | void>();
    readonly onDidChangeTreeData = this._onDidChangeTreeData.event;

    public refresh() {
        this._onDidChangeTreeData.fire();
    }
}<|MERGE_RESOLUTION|>--- conflicted
+++ resolved
@@ -26,11 +26,7 @@
         this.cwd = cwd;
         this.moduleName = undefined;
         let moduleFound = false;
-<<<<<<< HEAD
         const info = await this.getModuleInfo(true);
-=======
-        const info = await this.getModuleInfo();
->>>>>>> 7c8f9598
         if (info) {
             moduleFound = true;
             this.moduleName = info['modname'];
@@ -289,9 +285,21 @@
     public async createPythonBindings(block?: vscode.Uri | vscode.TreeItem) {
         try {
             let blockName: string | undefined;
-<<<<<<< HEAD
             let blockBindPath = join('python', this.moduleName!, 'bindings');
-            if (!fileUri) {
+            if (block instanceof vscode.TreeItem) {
+                blockName = typeof block.label === 'object'
+                    ? block.label.label
+                    : block.label;
+                if (!blockName) {
+                    // TODO: Sanity check?
+                    return;
+                }
+            } else if (block instanceof vscode.Uri) {
+                if (!modtool.filterCppBlocks(block.fsPath)) {
+                    throw Error(`Invalid file type: expected a header (.h), found ${basename(block.fsPath)}`);
+                }
+                blockName = modtool.mapCppBlocks(block.fsPath);
+            } else {
                 const existingBlocks = modtool.getCppBlocks(this.cwd!, this.moduleName!);
                 blockName = vscode.window.activeTextEditor?.document.fileName;
                 if (blockName) {
@@ -302,41 +310,16 @@
                 }
                 blockName = await modtool.quickPickWithRegex(
                     existingBlocks, {
-=======
-            if (block instanceof vscode.TreeItem) {
-                blockName = typeof block.label === 'object'
-                    ? block.label.label
-                    : block.label;
-            } else if (block instanceof vscode.Uri) {
-                if (!modtool.filterCppBlocks(block.fsPath)) {
-                    throw Error(`Invalid file type: expected a header (.h), found ${basename(block.fsPath)}`);
-                }
-                blockName = modtool.mapCppBlocks(block.fsPath);
-            } else {
-                const headers = modtool.getCppBlocks(this.cwd!, this.moduleName!);
-                blockName = await vscode.window.showQuickPick(headers, {
->>>>>>> 7c8f9598
                     title: 'GNURadio: Python Bindings',
                     placeholder: 'Enter block name or regular expression...',
                     value: blockName,
                 });
-<<<<<<< HEAD
+                if (!blockName) {
+                    return;
+                }
                 if (existingBlocks.includes(blockName)) {
                     blockBindPath = join(blockBindPath, `${blockName}_python.cc`);
                 }
-                // TODO: list all affected blocks?
-            } else if (!modtool.filterCppBlocks(fileUri.fsPath)) {
-                throw Error(`Invalid file type: expected a header (.h), found ${basename(fileUri.fsPath)}`);
-            } else {
-                blockName = modtool.mapCppBlocks(fileUri.fsPath);
-            }
-            if (!blockName) {
-                throw Error('No block name provided');
-=======
-                if (!blockName) {
-                    return;
-                }
->>>>>>> 7c8f9598
             }
             await this.execModtool('bind', blockName);
             // TODO: check for failed conversions
@@ -357,11 +340,8 @@
      */
     public async disableBlock(block?: vscode.TreeItem) {
         try {
-<<<<<<< HEAD
             let successMessage = 'Matching blocks were disabled';
-=======
             let blockName = block?.label;
->>>>>>> 7c8f9598
             if (!blockName) {
                 const existingBlocks = modtool.getAllBlocks(this.cwd!, this.moduleName!);
                 blockName = vscode.window.activeTextEditor?.document.fileName;
@@ -374,17 +354,14 @@
                     placeholder: 'Enter block name or regular expression...',
                     value: blockName,
                 });
-<<<<<<< HEAD
+                if (!blockName) {
+                    return;
+                }
                 if (existingBlocks.has(blockName)) {
                     successMessage = `Block "${blockName}" was disabled`;
                 }
-=======
-                if (!blockName) {
-                    return;
-                }
             } else if (typeof blockName === 'object') {
                 blockName = blockName.label;
->>>>>>> 7c8f9598
             }
             const confirm = await vscode.window.showWarningMessage(
                 `Are you sure you want to disable "${blockName}"?`,
@@ -408,11 +385,8 @@
      */
     public async removeBlock(block?: vscode.TreeItem) {
         try {
-<<<<<<< HEAD
+            let blockName = block?.label;
             let successMessage = 'Matching blocks were removed';
-=======
-            let blockName = block?.label;
->>>>>>> 7c8f9598
             if (!blockName) {
                 const existingBlocks = modtool.getAllBlocks(this.cwd!, this.moduleName!);
                 blockName = vscode.window.activeTextEditor?.document.fileName;
@@ -425,17 +399,14 @@
                     placeholder: 'Enter block name or regular expression...',
                     value: blockName,
                 });
-<<<<<<< HEAD
+                if (!blockName) {
+                    return;
+                }
                 if (existingBlocks.has(blockName)) {
                     successMessage = `Block "${blockName}" was removed`;
                 }
-=======
-                if (!blockName) {
-                    return;
-                }
             } else if (typeof blockName === 'object') {
                 blockName = blockName.label;
->>>>>>> 7c8f9598
             }
             // TODO: handle regex separately
             let blockFiles = (await modtool.getBlockFilesTree(blockName, vscode.Uri.file(this.cwd!), this.moduleName!))
@@ -466,7 +437,6 @@
             const existingBlocks = modtool.getAllBlocks(this.cwd!, this.moduleName!);
             let blockName = block?.label;
             if (!blockName) {
-<<<<<<< HEAD
                 const blocks = Array.from(modtool.getAllBlocks(this.cwd!, this.moduleName!));
                 blockName = vscode.window.activeTextEditor?.document.fileName;
                 if (blockName) {
@@ -474,9 +444,6 @@
                 }
                 blockName = await modtool.quickPick(
                     blocks, {
-=======
-                blockName = await vscode.window.showQuickPick(Array.from(existingBlocks), {
->>>>>>> 7c8f9598
                     title: 'GNURadio: Rename Block',
                     placeholder: 'Enter block name...',
                     value: blockName,
@@ -495,11 +462,6 @@
             if (!newBlockName) {
                 throw Error('No valid name provided');
             }
-<<<<<<< HEAD
-            // TODO: show files to be renamed?
-            this.execModtool('rename', blockName);
-            vscode.window.showInformationMessage(`Block "${blockName}" was renamed to "${newBlockName}"`);
-=======
             let blockFiles = (await modtool.getBlockFilesTree(blockName, vscode.Uri.file(this.cwd!), this.moduleName!))
                 .map(item => item.resourceUri!.fsPath.slice(this.cwd!.length + 1));
             blockFiles.unshift('The following files will be renamed:');
@@ -508,10 +470,9 @@
                 { detail: blockFiles.join('\n- '), modal: true },
                 'Yes');
             if (confirm === 'Yes') {
-                await this.exec(`"${this.modtool()}" rename ${blockName} ${newBlockName}`);
-                return vscode.window.showInformationMessage(`Block "${blockName}" was renamed to "${newBlockName}"`);
-            }
->>>>>>> 7c8f9598
+                this.execModtool('rename', blockName);
+                vscode.window.showInformationMessage(`Block "${blockName}" was renamed to "${newBlockName}"`);
+            }
         } catch (err) {
             if (err instanceof Error) {
                 vscode.window.showErrorMessage(err.message);
